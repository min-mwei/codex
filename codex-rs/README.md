--- conflicted
+++ resolved
@@ -25,15 +25,6 @@
 
 Codex CLI functions as an MCP client that can connect to MCP servers on startup. See the [`mcp_servers`](../docs/config.md#mcp_servers) section in the configuration documentation for details.
 
-<<<<<<< HEAD
-It is still experimental, but you can also launch Codex as an MCP _server_ by running `edgar mcp-server`. Use the [`@modelcontextprotocol/inspector`](https://github.com/modelcontextprotocol/inspector) to try it out:
-
-```shell
-npx @modelcontextprotocol/inspector edgar mcp-server
-```
-
-Use `edgar mcp` to add/list/get/remove MCP server launchers defined in `config.toml`, and `edgar mcp-server` to run the MCP server directly.
-=======
 It is still experimental, but you can also launch Codex as an MCP _server_ by running `codex mcp-server`. Use the [`@modelcontextprotocol/inspector`](https://github.com/modelcontextprotocol/inspector) to try it out:
 
 ```shell
@@ -41,15 +32,14 @@
 ```
 
 Use `codex mcp` to add/list/get/remove MCP server launchers defined in `config.toml`, and `codex mcp-server` to run the MCP server directly.
->>>>>>> 8dd771d2
 
 ### Notifications
 
 You can enable notifications by configuring a script that is run whenever the agent finishes a turn. The [notify documentation](../docs/config.md#notify) includes a detailed example that explains how to get desktop notifications via [terminal-notifier](https://github.com/julienXX/terminal-notifier) on macOS.
 
-### `edgar exec` to run Codex programmatically/non-interactively
+### `codex exec` to run Codex programmatically/non-interactively
 
-To run Codex non-interactively, run `edgar exec PROMPT` (you can also pass the prompt via `stdin`) and Codex will work on your task until it decides that it is done and exits. Output is printed to the terminal directly. You can set the `RUST_LOG` environment variable to see more about what's going on.
+To run Codex non-interactively, run `codex exec PROMPT` (you can also pass the prompt via `stdin`) and Codex will work on your task until it decides that it is done and exits. Output is printed to the terminal directly. You can set the `RUST_LOG` environment variable to see more about what's going on.
 
 ### Use `@` for file search
 
@@ -63,16 +53,16 @@
 
 ### `--cd`/`-C` flag
 
-Sometimes it is not convenient to `cd` to the directory you want Codex to use as the "working root" before running Codex. Fortunately, `edgar` supports a `--cd` option so you can specify whatever folder you want. You can confirm that Codex is honoring `--cd` by double-checking the **workdir** it reports in the TUI at the start of a new session.
+Sometimes it is not convenient to `cd` to the directory you want Codex to use as the "working root" before running Codex. Fortunately, `codex` supports a `--cd` option so you can specify whatever folder you want. You can confirm that Codex is honoring `--cd` by double-checking the **workdir** it reports in the TUI at the start of a new session.
 
 ### Shell completions
 
 Generate shell completion scripts via:
 
 ```shell
-edgar completion bash
-edgar completion zsh
-edgar completion fish
+codex completion bash
+codex completion zsh
+codex completion fish
 ```
 
 ### Experimenting with the Codex Sandbox
@@ -81,10 +71,10 @@
 
 ```
 # macOS
-edgar debug seatbelt [--full-auto] [COMMAND]...
+codex debug seatbelt [--full-auto] [COMMAND]...
 
 # Linux
-edgar debug landlock [--full-auto] [COMMAND]...
+codex debug landlock [--full-auto] [COMMAND]...
 ```
 
 ### Selecting a sandbox policy via `--sandbox`
@@ -93,16 +83,16 @@
 
 ```shell
 # Run Codex with the default, read-only sandbox
-edgar --sandbox read-only
+codex --sandbox read-only
 
 # Allow the agent to write within the current workspace while still blocking network access
-edgar --sandbox workspace-write
+codex --sandbox workspace-write
 
 # Danger! Disable sandboxing entirely (only do this if you are already running in a container or other isolated env)
-edgar --sandbox danger-full-access
+codex --sandbox danger-full-access
 ```
 
-The same setting can be persisted in `~/.edgar/config.toml` via the top-level `sandbox_mode = "MODE"` key, e.g. `sandbox_mode = "workspace-write"`.
+The same setting can be persisted in `~/.codex/config.toml` via the top-level `sandbox_mode = "MODE"` key, e.g. `sandbox_mode = "workspace-write"`.
 
 ## Code Organization
 
