--- conflicted
+++ resolved
@@ -244,31 +244,22 @@
             streamable_http:
                 Some(AddMcpStreamableHttpArgs {
                     url,
+                    bearer_token,
                     bearer_token_env_var,
                 }),
             ..
-<<<<<<< HEAD
         } => {
-            let bearer_token = streamable_http
-                .bearer_token
-                .as_ref()
-                .map(|token| token.trim().to_owned())
-                .filter(|token| !token.is_empty());
-            if streamable_http.bearer_token.is_some() && bearer_token.is_none() {
-                bail!("bearer token must not be empty");
-            }
+            let bearer_token = match bearer_token.map(|token| token.trim().to_owned()) {
+                Some(token) if token.is_empty() => bail!("bearer token must not be empty"),
+                Some(token) => Some(token),
+                None => None,
+            };
             McpServerTransportConfig::StreamableHttp {
-                url: streamable_http.url,
+                url,
                 bearer_token,
-                bearer_token_env_var: streamable_http.bearer_token_env_var,
-            }
-        }
-=======
-        } => McpServerTransportConfig::StreamableHttp {
-            url,
-            bearer_token_env_var,
-        },
->>>>>>> 897d4d5f
+                bearer_token_env_var,
+            }
+        }
         AddMcpTransportArgs { .. } => bail!("exactly one of --command or --url must be provided"),
     };
 
@@ -288,6 +279,7 @@
 
     if let McpServerTransportConfig::StreamableHttp {
         url,
+        bearer_token: None,
         bearer_token_env_var: None,
     } = transport
         && matches!(supports_oauth_login(&url).await, Ok(true))
