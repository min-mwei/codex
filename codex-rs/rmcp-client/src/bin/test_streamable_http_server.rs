--- conflicted
+++ resolved
@@ -6,7 +6,6 @@
 use axum::Router;
 use axum::body::Body;
 use axum::extract::State;
-<<<<<<< HEAD
 use axum::http::HeaderMap;
 use axum::http::HeaderValue;
 use axum::http::StatusCode;
@@ -24,27 +23,6 @@
 use mcp_types::ServerCapabilitiesTools;
 use mcp_types::Tool;
 use mcp_types::ToolInputSchema;
-=======
-use axum::http::Request;
-use axum::http::StatusCode;
-use axum::http::header::AUTHORIZATION;
-use axum::middleware;
-use axum::middleware::Next;
-use axum::response::Response;
-use rmcp::ErrorData as McpError;
-use rmcp::handler::server::ServerHandler;
-use rmcp::model::CallToolRequestParam;
-use rmcp::model::CallToolResult;
-use rmcp::model::JsonObject;
-use rmcp::model::ListToolsResult;
-use rmcp::model::PaginatedRequestParam;
-use rmcp::model::ServerCapabilities;
-use rmcp::model::ServerInfo;
-use rmcp::model::Tool;
-use rmcp::transport::StreamableHttpServerConfig;
-use rmcp::transport::StreamableHttpService;
-use rmcp::transport::streamable_http_server::session::local::LocalSessionManager;
->>>>>>> a5b7675e
 use serde::Deserialize;
 use serde_json::json;
 use tokio::sync::Mutex;
@@ -96,19 +74,11 @@
         .route("/mcp", post(handle_post).get(handle_get))
         .with_state(state);
 
-    let router = if let Ok(token) = std::env::var("MCP_EXPECT_BEARER") {
-        let expected = Arc::new(format!("Bearer {token}"));
-        router.layer(middleware::from_fn_with_state(expected, require_bearer))
-    } else {
-        router
-    };
-
     axum::serve(listener, router).await?;
     task::yield_now().await;
     Ok(())
 }
 
-<<<<<<< HEAD
 fn echo_tool() -> Tool {
     Tool {
         annotations: None,
@@ -253,10 +223,7 @@
     let header_value = headers
         .get("mcp-session-id")
         .and_then(|value| value.to_str().ok())
-        .ok_or((
-            StatusCode::UNAUTHORIZED,
-            "missing mcp-session-id".to_string(),
-        ))?;
+        .ok_or_else(|| bad_request("missing mcp-session-id"))?;
 
     let guard = state.session_id.lock().await;
     match guard.as_deref() {
@@ -323,20 +290,4 @@
 
 fn internal_error(message: impl Into<String>) -> (StatusCode, String) {
     (StatusCode::INTERNAL_SERVER_ERROR, message.into())
-=======
-async fn require_bearer(
-    State(expected): State<Arc<String>>,
-    request: Request<Body>,
-    next: Next,
-) -> Result<Response, StatusCode> {
-    if request
-        .headers()
-        .get(AUTHORIZATION)
-        .is_some_and(|value| value.as_bytes() == expected.as_bytes())
-    {
-        Ok(next.run(request).await)
-    } else {
-        Err(StatusCode::UNAUTHORIZED)
-    }
->>>>>>> a5b7675e
 }