--- conflicted
+++ resolved
@@ -39,7 +39,6 @@
 use tracing::info;
 use tracing::warn;
 
-use crate::azure_auth;
 use crate::config_types::McpServerConfig;
 use crate::config_types::McpServerTransportConfig;
 
@@ -229,7 +228,7 @@
 
 /// A thin wrapper around a set of running [`McpClient`] instances.
 #[derive(Default)]
-pub struct McpConnectionManager {
+pub(crate) struct McpConnectionManager {
     /// Server-name -> client instance.
     ///
     /// The server name originates from the keys of the `mcp_servers` map in
@@ -286,22 +285,12 @@
             let tool_timeout = cfg.tool_timeout_sec.unwrap_or(DEFAULT_TOOL_TIMEOUT);
             tool_filters.insert(server_name.clone(), ToolFilter::from_config(&cfg));
 
-            let resolved_bearer_token = if let McpServerTransportConfig::StreamableHttp {
-                url,
-                bearer_token_env_var,
-                ..
-            } = &cfg.transport
-            {
-                match resolve_bearer_token(&server_name, url, bearer_token_env_var.as_deref()).await
-                {
-                    Ok(token) => token,
-                    Err(err) => {
-                        errors.insert(server_name.clone(), err);
-                        continue;
-                    }
-                }
-            } else {
-                None
+            let resolved_bearer_token = match &cfg.transport {
+                McpServerTransportConfig::StreamableHttp {
+                    bearer_token_env_var,
+                    ..
+                } => resolve_bearer_token(&server_name, bearer_token_env_var.as_deref()),
+                _ => Ok(None),
             };
 
             join_set.spawn(async move {
@@ -358,7 +347,7 @@
                         McpClientAdapter::new_streamable_http_client(
                             server_name.clone(),
                             url,
-                            resolved_bearer_token.clone(),
+                            resolved_bearer_token.unwrap_or_default(),
                             http_headers,
                             env_http_headers,
                             params,
@@ -651,9 +640,6 @@
     }
 }
 
-<<<<<<< HEAD
-async fn resolve_bearer_token(
-=======
 /// A tool is allowed to be used if both are true:
 /// 1. enabled is None (no allowlist is set) or the tool is explicitly enabled.
 /// 2. The tool is not explicitly disabled.
@@ -701,66 +687,30 @@
 }
 
 fn resolve_bearer_token(
->>>>>>> d2bae076
     server_name: &str,
-    url: &str,
     bearer_token_env_var: Option<&str>,
 ) -> Result<Option<String>> {
-    if let Some(env_var) = bearer_token_env_var {
-        return match env::var(env_var) {
-            Ok(value) => {
-                let trimmed = value.trim();
-                if trimmed.is_empty() {
-                    Err(anyhow!(
-                        "Environment variable {env_var} for MCP server '{server_name}' is empty"
-                    ))
-                } else {
-                    Ok(Some(trimmed.to_string()))
-                }
+    let Some(env_var) = bearer_token_env_var else {
+        return Ok(None);
+    };
+
+    match env::var(env_var) {
+        Ok(value) => {
+            if value.is_empty() {
+                Err(anyhow!(
+                    "Environment variable {env_var} for MCP server '{server_name}' is empty"
+                ))
+            } else {
+                Ok(Some(value))
             }
-            Err(env::VarError::NotPresent) => Err(anyhow!(
-                "Environment variable {env_var} for MCP server '{server_name}' is not set"
-            )),
-            Err(env::VarError::NotUnicode(_)) => Err(anyhow!(
-                "Environment variable {env_var} for MCP server '{server_name}' contains invalid Unicode"
-            )),
-        };
-    }
-
-    let parsed = reqwest::Url::parse(url).with_context(|| {
-        format!("failed to parse streamable HTTP URL `{url}` for MCP server `{server_name}`")
-    })?;
-
-    let host = parsed.host_str().ok_or_else(|| {
-        anyhow!("streamable HTTP URL `{url}` for MCP server `{server_name}` is missing a host")
-    })?;
-
-    if azure_auth::host_supports_default_credential(host) {
-        let scope = azure_auth::scope_from_host(host);
-        let token = acquire_azure_token_for_scope(server_name, &scope).await?;
-        Ok(Some(token))
-    } else {
-        info!(
-            server = %server_name,
-            host = host,
-            "MCP server host not recognized as Azure; proceeding without bearer token"
-        );
-        Ok(None)
-    }
-}
-
-#[cfg(not(test))]
-async fn acquire_azure_token_for_scope(server_name: &str, scope: &str) -> Result<String> {
-    azure_auth::acquire_access_token(Some(scope))
-        .await
-        .map_err(|error| {
-            anyhow!("failed to acquire Azure access token for MCP server `{server_name}`: {error}")
-        })
-}
-
-#[cfg(test)]
-async fn acquire_azure_token_for_scope(server_name: &str, scope: &str) -> Result<String> {
-    Ok(format!("test-token-for-{server_name}-{scope}"))
+        }
+        Err(env::VarError::NotPresent) => Err(anyhow!(
+            "Environment variable {env_var} for MCP server '{server_name}' is not set"
+        )),
+        Err(env::VarError::NotUnicode(_)) => Err(anyhow!(
+            "Environment variable {env_var} for MCP server '{server_name}' contains invalid Unicode"
+        )),
+    }
 }
 
 /// Query every server for its available tools and return a single map that
@@ -912,59 +862,6 @@
         );
     }
 
-<<<<<<< HEAD
-    #[tokio::test]
-    async fn resolve_bearer_token_returns_env_var_when_present() {
-        let env_var = "MCP_TOKEN_ENV";
-        unsafe { std::env::set_var(env_var, " secret-token ") };
-
-        let token = resolve_bearer_token("docs", "https://example.com/mcp", Some(env_var))
-            .await
-            .expect("env var token should resolve")
-            .expect("token should be returned");
-
-        assert_eq!(token, "secret-token");
-        unsafe { std::env::remove_var(env_var) };
-    }
-
-    #[tokio::test]
-    async fn resolve_bearer_token_errors_when_env_var_empty() {
-        let env_var = "EMPTY_MCP_TOKEN";
-        unsafe { std::env::set_var(env_var, " ") };
-
-        let err = resolve_bearer_token("docs", "https://example.com/mcp", Some(env_var))
-            .await
-            .expect_err("empty env var should error");
-
-        assert!(err.to_string().contains("is empty"));
-        unsafe { std::env::remove_var(env_var) };
-    }
-
-    #[tokio::test]
-    async fn resolve_bearer_token_errors_when_env_var_missing() {
-        let err = resolve_bearer_token("docs", "https://example.com/mcp", Some("MISSING_ENV"))
-            .await
-            .expect_err("missing env var should error");
-
-        assert!(err.to_string().contains("is not set"));
-    }
-
-    #[tokio::test]
-    async fn resolve_bearer_token_uses_azure_default_when_missing() {
-        let server_name = "azure-server";
-        let url = "https://workspace.cognitiveservices.azure.com/mcp";
-
-        let token = resolve_bearer_token(server_name, url, None)
-            .await
-            .expect("azure default auth should succeed")
-            .expect("azure should return a token");
-
-        let expected_scope = "https://cognitiveservices.azure.com/.default";
-        assert_eq!(
-            token,
-            format!("test-token-for-{server_name}-{expected_scope}")
-        );
-=======
     #[test]
     fn tool_filter_allows_by_default() {
         let filter = ToolFilter::default();
@@ -1034,6 +931,5 @@
         assert_eq!(filtered.len(), 1);
         assert_eq!(filtered[0].server_name, "server1");
         assert_eq!(filtered[0].tool_name, "tool_a");
->>>>>>> d2bae076
     }
 }