--- conflicted
+++ resolved
@@ -147,20 +147,11 @@
                 throw_if_set("streamable_http", "command", command.as_ref())?;
                 throw_if_set("streamable_http", "args", args.as_ref())?;
                 throw_if_set("streamable_http", "env", env.as_ref())?;
-<<<<<<< HEAD
-                if bearer_token.is_some() && bearer_token_env_var.is_some() {
-                    return Err(SerdeError::custom(
-                        "bearer_token and bearer_token_env_var cannot both be set",
-                    ));
-                }
-=======
                 throw_if_set("streamable_http", "env_vars", env_vars.as_ref())?;
                 throw_if_set("streamable_http", "cwd", cwd.as_ref())?;
                 throw_if_set("streamable_http", "bearer_token", bearer_token.as_ref())?;
->>>>>>> c03e31ec
                 McpServerTransportConfig::StreamableHttp {
                     url,
-                    bearer_token,
                     bearer_token_env_var,
                     http_headers,
                     env_http_headers,
@@ -200,11 +191,6 @@
     /// https://modelcontextprotocol.io/specification/2025-06-18/basic/transports#streamable-http
     StreamableHttp {
         url: String,
-        /// A plain text bearer token to use for authentication.
-        /// This bearer token will be included in the HTTP request header as an `Authorization: Bearer <token>` header.
-        /// This should be used with caution because it lives on disk in clear text.
-        #[serde(default, skip_serializing_if = "Option::is_none")]
-        bearer_token: Option<String>,
         /// Name of the environment variable to read for an HTTP bearer token.
         /// When set, requests will include the token via `Authorization: Bearer <token>`.
         /// The actual secret value must be provided via the environment.
@@ -662,25 +648,20 @@
             cfg.transport,
             McpServerTransportConfig::StreamableHttp {
                 url: "https://example.com/mcp".to_string(),
-<<<<<<< HEAD
-                bearer_token: None,
-                bearer_token_env_var: None,
-=======
                 bearer_token_env_var: None,
                 http_headers: None,
                 env_http_headers: None,
->>>>>>> c03e31ec
             }
         );
         assert!(cfg.enabled);
     }
 
     #[test]
-    fn deserialize_streamable_http_server_config_with_bearer_token() {
+    fn deserialize_streamable_http_server_config_with_env_var() {
         let cfg: McpServerConfig = toml::from_str(
             r#"
             url = "https://example.com/mcp"
-            bearer_token = "secret"
+            bearer_token_env_var = "GITHUB_TOKEN"
         "#,
         )
         .expect("should deserialize http config");
@@ -689,34 +670,9 @@
             cfg.transport,
             McpServerTransportConfig::StreamableHttp {
                 url: "https://example.com/mcp".to_string(),
-                bearer_token: Some("secret".to_string()),
-                bearer_token_env_var: None,
-            }
-        );
-    }
-
-    #[test]
-    fn deserialize_streamable_http_server_config_with_bearer_token_env_var() {
-        let cfg: McpServerConfig = toml::from_str(
-            r#"
-            url = "https://example.com/mcp"
-            bearer_token_env_var = "GITHUB_TOKEN"
-        "#,
-        )
-        .expect("should deserialize http config");
-
-        assert_eq!(
-            cfg.transport,
-            McpServerTransportConfig::StreamableHttp {
-                url: "https://example.com/mcp".to_string(),
-<<<<<<< HEAD
-                bearer_token: None,
-                bearer_token_env_var: Some("GITHUB_TOKEN".to_string()),
-=======
                 bearer_token_env_var: Some("GITHUB_TOKEN".to_string()),
                 http_headers: None,
                 env_http_headers: None,
->>>>>>> c03e31ec
             }
         );
         assert!(cfg.enabled);
@@ -770,49 +726,48 @@
     }
 
     #[test]
-<<<<<<< HEAD
+    fn deserialize_rejects_headers_for_stdio() {
+        toml::from_str::<McpServerConfig>(
+            r#"
+            command = "echo"
+            http_headers = { "X-Foo" = "bar" }
+        "#,
+        )
+        .expect_err("should reject http_headers for stdio transport");
+
+        toml::from_str::<McpServerConfig>(
+            r#"
+            command = "echo"
+            env_http_headers = { "X-Foo" = "BAR_ENV" }
+        "#,
+        )
+        .expect_err("should reject env_http_headers for stdio transport");
+    }
+
+    #[test]
     fn deserialize_rejects_bearer_token_for_stdio_transport() {
         toml::from_str::<McpServerConfig>(
-=======
-    fn deserialize_rejects_headers_for_stdio() {
-        toml::from_str::<McpServerConfig>(
-            r#"
-            command = "echo"
-            http_headers = { "X-Foo" = "bar" }
-        "#,
-        )
-        .expect_err("should reject http_headers for stdio transport");
-
-        toml::from_str::<McpServerConfig>(
-            r#"
-            command = "echo"
-            env_http_headers = { "X-Foo" = "BAR_ENV" }
-        "#,
-        )
-        .expect_err("should reject env_http_headers for stdio transport");
+            r#"
+            command = "echo"
+            bearer_token = "secret"
+        "#,
+        )
+        .expect_err("should reject bearer token for stdio transport");
     }
 
     #[test]
     fn deserialize_rejects_inline_bearer_token_field() {
         let err = toml::from_str::<McpServerConfig>(
->>>>>>> c03e31ec
-            r#"
-            command = "echo"
+            r#"
+            url = "https://example.com"
             bearer_token = "secret"
         "#,
         )
-        .expect_err("should reject bearer token for stdio transport");
-    }
-
-    #[test]
-    fn deserialize_rejects_inline_bearer_token_and_env_var() {
-        toml::from_str::<McpServerConfig>(
-            r#"
-            url = "https://example.com/mcp"
-            bearer_token = "secret"
-            bearer_token_env_var = "TOKEN"
-        "#,
-        )
-        .expect_err("should reject both bearer_token and bearer_token_env_var");
+        .expect_err("should reject bearer_token field");
+
+        assert!(
+            err.to_string().contains("bearer_token is not supported"),
+            "unexpected error: {err}"
+        );
     }
 }