--- conflicted
+++ resolved
@@ -6,12 +6,9 @@
 //!      key. These override or extend the defaults at runtime.
 
 use crate::CodexAuth;
-<<<<<<< HEAD
 use crate::azure_auth;
-=======
 use crate::default_client::CodexHttpClient;
 use crate::default_client::CodexRequestBuilder;
->>>>>>> 95af4179
 use codex_app_server_protocol::AuthMode;
 use serde::Deserialize;
 use serde::Serialize;
